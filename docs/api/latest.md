--- conflicted
+++ resolved
@@ -1,8 +1,4 @@
-<<<<<<< HEAD
-# API Docs - v1.0.9-SNAPSHOT
-=======
 # API Docs - v1.0.10
->>>>>>> b896ea30
 
 ## Env
 
